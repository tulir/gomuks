--- conflicted
+++ resolved
@@ -42,15 +42,9 @@
 			}
 			return true, nil
 		})
-<<<<<<< HEAD
-	case "send_message":
-		return unmarshalAndCall(req.Data, func(params *sendMessageParams) (*database.Event, error) {
-			return h.SendMessage(ctx, params.RoomID, params.BaseContent, params.Extra, params.Text, params.RelatesTo, params.Mentions, params.URLPreviews)
-=======
 	case jsoncmd.ReqSendMessage:
 		return unmarshalAndCall(req.Data, func(params *jsoncmd.SendMessageParams) (*database.Event, error) {
-			return h.SendMessage(ctx, params.RoomID, params.BaseContent, params.Extra, params.Text, params.RelatesTo, params.Mentions)
->>>>>>> 935cc3cc
+			return h.SendMessage(ctx, params.RoomID, params.BaseContent, params.Extra, params.Text, params.RelatesTo, params.Mentions, params.URLPreviews)
 		})
 	case jsoncmd.ReqSendEvent:
 		return unmarshalAndCall(req.Data, func(params *jsoncmd.SendEventParams) (*database.Event, error) {
@@ -286,180 +280,4 @@
 		return
 	}
 	return fn(&input)
-<<<<<<< HEAD
-}
-
-type cancelRequestParams struct {
-	RequestID int64  `json:"request_id"`
-	Reason    string `json:"reason"`
-}
-
-type sendMessageParams struct {
-	RoomID      id.RoomID                   `json:"room_id"`
-	BaseContent *event.MessageEventContent  `json:"base_content"`
-	Extra       map[string]any              `json:"extra"`
-	Text        string                      `json:"text"`
-	RelatesTo   *event.RelatesTo            `json:"relates_to"`
-	Mentions    *event.Mentions             `json:"mentions"`
-	URLPreviews *[]*event.BeeperLinkPreview `json:"url_previews"`
-}
-
-type sendEventParams struct {
-	RoomID            id.RoomID       `json:"room_id"`
-	EventType         event.Type      `json:"type"`
-	Content           json.RawMessage `json:"content"`
-	DisableEncryption bool            `json:"disable_encryption"`
-	Synchronous       bool            `json:"synchronous"`
-}
-
-type resendEventParams struct {
-	TransactionID string `json:"transaction_id"`
-}
-
-type reportEventParams struct {
-	RoomID  id.RoomID  `json:"room_id"`
-	EventID id.EventID `json:"event_id"`
-	Reason  string     `json:"reason"`
-}
-
-type redactEventParams struct {
-	RoomID  id.RoomID  `json:"room_id"`
-	EventID id.EventID `json:"event_id"`
-	Reason  string     `json:"reason"`
-}
-
-type sendStateEventParams struct {
-	RoomID    id.RoomID       `json:"room_id"`
-	EventType event.Type      `json:"type"`
-	StateKey  string          `json:"state_key"`
-	Content   json.RawMessage `json:"content"`
-	DelayMS   int             `json:"delay_ms"`
-}
-
-type updateDelayedEventParams struct {
-	DelayID string `json:"delay_id"`
-	Action  string `json:"action"`
-}
-
-type setMembershipParams struct {
-	Action string    `json:"action"`
-	RoomID id.RoomID `json:"room_id"`
-	UserID id.UserID `json:"user_id"`
-	Reason string    `json:"reason"`
-}
-
-type setAccountDataParams struct {
-	RoomID  id.RoomID       `json:"room_id,omitempty"`
-	Type    string          `json:"type"`
-	Content json.RawMessage `json:"content"`
-}
-
-type markReadParams struct {
-	RoomID      id.RoomID         `json:"room_id"`
-	EventID     id.EventID        `json:"event_id"`
-	ReceiptType event.ReceiptType `json:"receipt_type"`
-}
-
-type setTypingParams struct {
-	RoomID  id.RoomID `json:"room_id"`
-	Timeout int       `json:"timeout"`
-}
-
-type getProfileParams struct {
-	UserID id.UserID `json:"user_id"`
-}
-
-type setProfileFieldParams struct {
-	Field string `json:"field"`
-	Value any    `json:"value"`
-}
-
-type getEventParams struct {
-	RoomID   id.RoomID  `json:"room_id"`
-	EventID  id.EventID `json:"event_id"`
-	Unredact bool       `json:"unredact"`
-}
-
-type getRelatedEventsParams struct {
-	RoomID  id.RoomID  `json:"room_id"`
-	EventID id.EventID `json:"event_id"`
-
-	RelationType event.RelationType `json:"relation_type"`
-}
-
-type getRoomStateParams struct {
-	RoomID         id.RoomID `json:"room_id"`
-	Refetch        bool      `json:"refetch"`
-	FetchMembers   bool      `json:"fetch_members"`
-	IncludeMembers bool      `json:"include_members"`
-}
-
-type getSpecificRoomStateParams struct {
-	Keys []database.RoomStateGUID `json:"keys"`
-}
-
-type ensureGroupSessionSharedParams struct {
-	RoomID id.RoomID `json:"room_id"`
-}
-
-type sendToDeviceParams struct {
-	*mautrix.ReqSendToDevice
-	EventType event.Type `json:"event_type"`
-	Encrypted bool       `json:"encrypted"`
-}
-
-type resolveAliasParams struct {
-	Alias id.RoomAlias `json:"alias"`
-}
-
-type loginParams struct {
-	HomeserverURL string `json:"homeserver_url"`
-	Username      string `json:"username"`
-	Password      string `json:"password"`
-}
-
-type loginCustomParams struct {
-	HomeserverURL string            `json:"homeserver_url"`
-	Request       *mautrix.ReqLogin `json:"request"`
-}
-
-type verifyParams struct {
-	RecoveryKey string `json:"recovery_key"`
-}
-
-type discoverHomeserverParams struct {
-	UserID id.UserID `json:"user_id"`
-}
-
-type getLoginFlowsParams struct {
-	HomeserverURL string `json:"homeserver_url"`
-}
-
-type paginateParams struct {
-	RoomID        id.RoomID              `json:"room_id"`
-	MaxTimelineID database.TimelineRowID `json:"max_timeline_id"`
-	Limit         int                    `json:"limit"`
-}
-
-type joinRoomParams struct {
-	RoomIDOrAlias string   `json:"room_id_or_alias"`
-	Via           []string `json:"via"`
-	Reason        string   `json:"reason"`
-}
-
-type leaveRoomParams struct {
-	RoomID id.RoomID `json:"room_id"`
-	Reason string    `json:"reason"`
-}
-
-type getReceiptsParams struct {
-	RoomID   id.RoomID    `json:"room_id"`
-	EventIDs []id.EventID `json:"event_ids"`
-}
-
-type muteRoomParams struct {
-	RoomID id.RoomID `json:"room_id"`
-	Muted  bool      `json:"muted"`
-=======
->>>>>>> 935cc3cc
 }