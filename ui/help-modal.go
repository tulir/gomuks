package ui

import (
	"maunium.net/go/tcell"

	"maunium.net/go/mauview"
)

const mainHelpText = `

# General

/help [kb]      - Show this help dialog. (/help [kb] to show keyboard shortcuts)
/quit           - Quit gomuks.
/clearcache     - Clear cache and quit gomuks.
/logout         - Log out of Matrix.
/toggle <thing> - Temporary command to toggle various UI features.

# Media

/download [path] - Downloads file from selected message.
/open [path]     - Download file from selected message and open it with xdg-open.
/upload <path>   - Upload the file at the given path to the current room.

# Sending special messages

/me <message>        - Send an emote message.
/notice <message>    - Send a notice (generally used for bot messages).
/rainbow <message>   - Send rainbow text.
/rainbowme <message> - Send rainbow text in an emote.
<<<<<<< HEAD

/html <message>      - Allow the use of HTML font tag for Element compatible colored text.
/htmlme <message>    - Allow the use of HTML font tag in an emote.
   e.g: '/html <font color="#FFF" data-mx-bg-color="#000">white on black</font>'

=======
/ph <word> <word>    - Send text resembling the PornHub logo (/pornhub).
/html[me] <message>  - Send html[in emote] allowing colored chats that work in Element.
            + Example: <b><font color="#FFFFFF" data-mx-bg-color="#000000">black
>>>>>>> 2e3e7e9c
/reply [text]        - Reply to the selected message.
/react <reaction>    - React to the selected message.
/redact [reason]     - Redact the selected message.
/edit                - Edit the selected message.

# Encryption

/fingerprint - View the fingerprint of your device.
/cross-signing - Sub commands related to encryption key cross-signing.

/devices <user id>               - View the device list of a user.
/device <user id> <device id>    - Show info about a specific device.
/unverify <user id> <device id>  - Un-verify a device.
/blacklist <user id> <device id> - Blacklist a device.

/verify-device <user id> <device id> [fingerprint]
    - if no fingerprint is passed, it will attempt
      interactive verifcation, but this is mostly broken.

/reset-session - Reset the outbound Megolm session in the current room.

/import <file> - Import encryption keys
    - it's very likely yo will need to run /clearcache after importing keys.

/export <file> - Export encryption keys
/export-room <file> - Export encryption keys for the current room.

# Rooms

/pm <user id> <...>   - Create a private chat with the given user(s).
/create [room name]   - Create a room.

/join <room> [server] - Join a room.
/accept               - Accept the invite.
/reject               - Reject the invite.

/invite <user id>     - Invite the given user to the room.
/roomnick <name>      - Change your per-room displayname.
/tag <tag> <priority> - Add the room to <tag>.
/untag <tag>          - Remove the room from <tag>.
/tags                 - List the tags the room is in.
/alias <act> <name>   - Add or remove local addresses.

/leave                     - Leave the current room.
/kick   <user id> [reason] - Kick a user.
/ban    <user id> [reason] - Ban a user.
/unban  <user id>          - Unban a user.`

const keyboardHelp = `NOTE: Ctrl and Alt are interchangeable in most keybindings,
      this may change based on your terminal emulator.

<<<<<<< HEAD
##
## Navigation
##
=======

## Navigation

 # By Movement
>>>>>>> 2e3e7e9c

Ctrl +    ↑|↓       - Navigate through rooms.

Ctrl + PgUp|PgDown  - Scroll through current room.

<<<<<<< HEAD

##  By Search:
=======
 # By Search
>>>>>>> 2e3e7e9c

1) Ctrl + [K]      - Open a fuzzy finder to locate rooms by typing.
        |  ≍
        ╰▹[F]

2) [TAB]⮆ [Enter]  - Use tab to navigate selections, enter to select.


<<<<<<< HEAD
##
## Editing messages
##
=======

## Editing messages

>>>>>>> 2e3e7e9c
Your arrow keys (↑ and ↓) may be used for editing previous messages.

 A) While your cursor is positioned the beginning of a new composer;
  ╰▶ press [↑] arrow to edit your previous message.

 B) While your cursor is positioned at the end of an editing composer;
  ╰▶ press [↓] arrow to edit a new message.

<<<<<<< HEAD

=======
>>>>>>> 2e3e7e9c
## Selecting messages

After using commands that require selecting messages (e.g. /reply and /redact);
navigate the selections with ↑ and ↓ and press Enter to confirm.

(++) TAB will autocomplete man different items.
     (e.g: emojis, usernames, room aliases, commands, files)


## Mouse

 * Selecting messages can be done by mouse click (for commands such as /reply)

 * Using Ctrl + click on an image will open it in your default image viewer (xdg-open)

 * Clicking on a username will insert a mention of that user into the composer


## General

Ctrl + L           - Switch to plaintext view for easy copy+paste.
Alt  + Enter       - Start a newline in your current message.`

type HelpModal struct {
	mauview.FocusableComponent
	parent *MainView
}

func NewHelpModal(parent *MainView, target string) *HelpModal {
	helpText := mainHelpText
	hm := &HelpModal{parent: parent}

	switch target {
	case "kb":
		helpText = keyboardHelp
	}

	text := mauview.NewTextView().
		SetText(helpText).
		SetScrollable(true).
		SetWrap(false).
		SetTextColor(tcell.ColorDefault)

	box := mauview.NewBox(text).
		SetBorder(true).
		SetTitle("(F1)Help - (k)eyboard shortcuts - (q)uit").
		SetBlurCaptureFunc(func() bool {
			hm.parent.HideModal()
			return true
		})
	box.Focus()

	hm.FocusableComponent = mauview.FractionalCenter(box, 42, 10, 0.5, 0.5)

	return hm
}

func (hm *HelpModal) OnKeyEvent(event mauview.KeyEvent) bool {
	k := event.Key()
	c := event.Rune()

	switch {
	case k == tcell.KeyEscape:
		fallthrough
	case c == 'q':
		hm.parent.HideModal()
		return true
	case c == 'k':
		hm.parent.HideModal()
		hm.parent.ShowModal(NewHelpModal(hm.parent, "kb"))
		return true
	case k == tcell.KeyF1:
		hm.parent.HideModal()
		hm.parent.ShowModal(NewHelpModal(hm.parent, "main"))
		return true
	}
	return hm.FocusableComponent.OnKeyEvent(event)
}<|MERGE_RESOLUTION|>--- conflicted
+++ resolved
@@ -28,17 +28,12 @@
 /notice <message>    - Send a notice (generally used for bot messages).
 /rainbow <message>   - Send rainbow text.
 /rainbowme <message> - Send rainbow text in an emote.
-<<<<<<< HEAD
 
-/html <message>      - Allow the use of HTML font tag for Element compatible colored text.
-/htmlme <message>    - Allow the use of HTML font tag in an emote.
    e.g: '/html <font color="#FFF" data-mx-bg-color="#000">white on black</font>'
-
-=======
 /ph <word> <word>    - Send text resembling the PornHub logo (/pornhub).
 /html[me] <message>  - Send html[in emote] allowing colored chats that work in Element.
             + Example: <b><font color="#FFFFFF" data-mx-bg-color="#000000">black
->>>>>>> 2e3e7e9c
+
 /reply [text]        - Reply to the selected message.
 /react <reaction>    - React to the selected message.
 /redact [reason]     - Redact the selected message.
@@ -90,27 +85,16 @@
 const keyboardHelp = `NOTE: Ctrl and Alt are interchangeable in most keybindings,
       this may change based on your terminal emulator.
 
-<<<<<<< HEAD
-##
-## Navigation
-##
-=======
 
 ## Navigation
 
  # By Movement
->>>>>>> 2e3e7e9c
 
 Ctrl +    ↑|↓       - Navigate through rooms.
 
 Ctrl + PgUp|PgDown  - Scroll through current room.
 
-<<<<<<< HEAD
-
 ##  By Search:
-=======
- # By Search
->>>>>>> 2e3e7e9c
 
 1) Ctrl + [K]      - Open a fuzzy finder to locate rooms by typing.
         |  ≍
@@ -118,16 +102,8 @@
 
 2) [TAB]⮆ [Enter]  - Use tab to navigate selections, enter to select.
 
-
-<<<<<<< HEAD
-##
-## Editing messages
-##
-=======
-
 ## Editing messages
 
->>>>>>> 2e3e7e9c
 Your arrow keys (↑ and ↓) may be used for editing previous messages.
 
  A) While your cursor is positioned the beginning of a new composer;
@@ -136,10 +112,6 @@
  B) While your cursor is positioned at the end of an editing composer;
   ╰▶ press [↓] arrow to edit a new message.
 
-<<<<<<< HEAD
-
-=======
->>>>>>> 2e3e7e9c
 ## Selecting messages
 
 After using commands that require selecting messages (e.g. /reply and /redact);
@@ -147,7 +119,6 @@
 
 (++) TAB will autocomplete man different items.
      (e.g: emojis, usernames, room aliases, commands, files)
-
 
 ## Mouse
 
